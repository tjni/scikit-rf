import unittest
import os
import numpy as npy

from skrf.media import CPW
from skrf.frequency import Frequency
import skrf as rf
<<<<<<< HEAD
from numpy.testing import assert_array_almost_equal, run_module_suite

try:
    from matplotlib import pyplot as plt
    rf.stylely()
except ImportError:
    pass

=======
from numpy.testing import assert_array_almost_equal
from matplotlib import pyplot as plt
>>>>>>> 097a64f6
import pytest



class CPWTestCase(unittest.TestCase):
    def setUp(self):
        self.data_dir_qucs = os.path.join(
            os.path.dirname(os.path.abspath(__file__)),
            'qucs_prj')
        self.data_dir_ads = os.path.join(
            os.path.dirname(os.path.abspath(__file__)),
            'ads')

        fname = os.path.join(self.data_dir_qucs, 'cpw.s2p')
        self.qucs_ntwk = rf.Network(fname)

        # create various examples
        self.freq = rf.Frequency(start=1, stop=20, npoints=21, unit='GHz')
        # infinite quarz substrate, infinitely thin metal
        self.cpw1 = CPW(frequency=self.freq, w=40e-6, s=20e-6, h = 100e-3, ep_r=3.78)
        # infinite GaAs substrate, infinitely thin metal
        self.cpw2 = CPW(frequency=self.freq, w=75e-6, s=50e-6, h = 100e-3, ep_r=12.9)

        # coplanar on FR-4 printed circuit board without conductor backing
        # with zero thickness strip
        self.cpw4 = CPW(frequency = self.freq, w = 3.0e-3, s = 0.3e-3,
                        t = None, ep_r = 4.5, rho = None,  z0_port = 50.)
        self.cpw5 = CPW(frequency = self.freq, w = 3.0e-3, s = 0.3e-3,
                        t = 0., ep_r = 4.5, rho = None, z0_port = 50.)
        
        # more newtorks to test against Qucs with air or metal backing
        self.ref_qucs = [
            {'has_metal_backside': True, 'w': 1.6e-3, 's': 0.3e-3, 't': 35e-6,
             'h': 1.55e-3, 'color': 'b',
             'n': rf.Network(os.path.join(self.data_dir_qucs,
             'cpw,t=35um,w=1.6mm,s=0.3mm,l=25mm,backside=metal.s2p'))},
            {'has_metal_backside': False, 'w': 3.0e-3, 's': 0.3e-3, 't': 35e-6,
             'h': 1.55e-3, 'color': 'g',
             'n': rf.Network(os.path.join(self.data_dir_qucs,
             'cpw,t=35um,w=3mm,s=0.3mm,l=25mm,backside=air.s2p'))},
            {'has_metal_backside': False, 'w': 3.0e-3, 's': 0.3e-3, 't': 0,
              'h': 100e-3, 'color': 'r',
              'n': rf.Network(os.path.join(self.data_dir_qucs,
              'cpw,t=0,h=100mm,w=3mm,s=0.3mm,l=25mm,backside=air.s2p'))},
            ]

        self.ref_ads = [
            {'has_metal_backside': False, 'w': 3.0e-3, 's': 0.3e-3, 't': 0.,
              'h': 1.55e-3, 'color': 'C0',
              'n': rf.Network(os.path.join(self.data_dir_ads,
                            'cpw,t=0um.s2p'))},
            {'has_metal_backside': True, 'w': 1.6e-3, 's': 0.3e-3, 't': 0.,
              'h': 1.55e-3, 'color': 'C1',
              'n': rf.Network(os.path.join(self.data_dir_ads,
                            'cpwg,t=0um.s2p'))},
            ]

        # these would fail comparison because ADS use another strip thickness
        # correction. Kept for reference in case of future work.
        self.ref_ads_failling = [
            {'has_metal_backside': False, 'w': 3.0e-3, 's': 0.3e-3, 't': 35e-6,
             'h': 1.55e-3, 'color': 'C2',
             'n': rf.Network(os.path.join(self.data_dir_ads,
                           'cpw,t=35um.s2p'))},
            {'has_metal_backside': True, 'w': 1.6e-3, 's': 0.3e-3, 't': 35e-6,
             'h': 1.55e-3, 'color': 'C3',
             'n': rf.Network(os.path.join(self.data_dir_ads,
                           'cpwg,t=35um.s2p'))},
            ]

        # default parameter set for tests
        self.verbose = False # output comparison plots if True
        self.l    = 25e-3
        self.ep_r = 4.5
        self.tand = 0.018
        self.rho  = 1.7e-8

    def test_qucs_network(self):
        """
        Test against the Qucs project results
        """
        if self.verbose:
            fig, axs = plt.subplots(2, 2, figsize = (8,6))
            fig.suptitle('qucs/skrf')
            fig2, axs2 = plt.subplots(2, 2, figsize = (8,6))
            fig2.suptitle('qucs/skrf residuals')
            fig3, ax3 = plt.subplots(1, 1, figsize = (8,3))

        limit = 2e-3

        for ref in self.ref_qucs:
            cpw = CPW(frequency = ref['n'].frequency, z0_port = 50.,
                            w = ref['w'], s = ref['s'], t = ref['t'],
                            h = ref['h'],
                            has_metal_backside = ref['has_metal_backside'],
                            ep_r = self.ep_r, rho = self.rho,
                            tand = self.tand,
                            compatibility_mode = 'qucs',
                            diel = 'frequencyinvariant')
            line = cpw.line(d=self.l, unit='m')
            line.name = '`Media.CPW` skrf,qucs'

            # residuals
            res = line - ref['n']

            # test if within limit
            self.assertTrue(npy.all(npy.abs(res.s) < limit))

            if self.verbose:
                ax3.plot(npy.abs(res.s[0,0]))
                ax3.plot(npy.abs(res.s[0,1]))
                ax3.plot(npy.abs(res.s[1,0]))
                ax3.plot(npy.abs(res.s[1,1]))
                res = line / ref['n']
                res.name = 'residuals ' + ref['n'].name
                line.plot_s_db(0, 0, ax = axs[0, 0], color = ref['color'],
                               linestyle = 'none', marker = 'x')
                ref['n'].plot_s_db(0, 0, ax = axs[0, 0], color = ref['color'])
                res.plot_s_db(0, 0, ax = axs2[0, 0], linestyle = 'dashed',
                              color = ref['color'])

                line.plot_s_deg(0, 0, ax = axs[0, 1], color = ref['color'],
                               linestyle = 'none', marker = 'x')
                ref['n'].plot_s_deg(0, 0, ax = axs[0, 1], color = ref['color'])
                res.plot_s_deg(0, 0, ax = axs2[0, 1], linestyle = 'dashed',
                              color = ref['color'])

                line.plot_s_db(1, 0, ax = axs[1, 0], color = ref['color'],
                               linestyle = 'none', marker = 'x')
                ref['n'].plot_s_db(1, 0, ax = axs[1, 0], color = ref['color'])
                res.plot_s_db(1, 0, ax = axs2[1, 0], linestyle = 'dashed',
                              color = ref['color'])

                line.plot_s_deg(1, 0, ax = axs[1, 1], color = ref['color'],
                               linestyle = 'none', marker = 'x')
                ref['n'].plot_s_deg(1, 0, ax = axs[1, 1], color = ref['color'])
                res.plot_s_deg(1, 0, ax = axs2[1, 1], linestyle = 'dashed',
                              color = ref['color'])


        if self.verbose:
            axs[1, 0].legend(prop={'size': 6})
            axs[0, 0].get_legend().remove()
            axs[0, 1].get_legend().remove()
            axs[1, 1].get_legend().remove()
            fig.tight_layout()

            axs2[1, 0].legend(prop={'size': 6})
            axs2[0, 0].get_legend().remove()
            axs2[0, 1].get_legend().remove()
            axs2[1, 1].get_legend().remove()
            fig2.tight_layout()

    def test_ads_network(self):
        """
        Test against the ADS simulator results
        """
        if self.verbose:
            fig, axs = plt.subplots(2, 2, figsize = (8,6))
            fig.suptitle('ads/skrf')
            fig2, axs2 = plt.subplots(2, 2, figsize = (8,6))
            fig2.suptitle('ads/skrf residuals')
            fig3, ax3 = plt.subplots(1, 1, figsize = (8,3))

        limit = 1e-3

        for ref in self.ref_ads:
            cpw = CPW(frequency = ref['n'].frequency, z0_port = 50.,
                            w = ref['w'], s = ref['s'], t = ref['t'],
                            h = ref['h'],
                            has_metal_backside = ref['has_metal_backside'],
                            ep_r = self.ep_r, rho = self.rho,
                            tand = self.tand,
                            compatibility_mode = 'ads',
                            diel = 'djordjevicsvensson')
            line = cpw.line(d=self.l, unit='m')
            line.name = '`Media.CPW` skrf,ads'

            # residuals
            res = line - ref['n']

            # test if within limit
            self.assertTrue(npy.all(npy.abs(res.s) < limit))

            if self.verbose:
                ax3.plot(npy.abs(res.s[0,0]))
                ax3.plot(npy.abs(res.s[0,1]))
                ax3.plot(npy.abs(res.s[1,0]))
                ax3.plot(npy.abs(res.s[1,1]))
                res = line / ref['n']
                res.name = 'residuals ' + ref['n'].name
                line.plot_s_db(0, 0, ax = axs[0, 0], color = ref['color'],
                               linestyle = 'none', marker = 'x')
                ref['n'].plot_s_db(0, 0, ax = axs[0, 0], color = ref['color'])
                res.plot_s_db(0, 0, ax = axs2[0, 0], linestyle = 'dashed',
                              color = ref['color'])

                line.plot_s_deg(0, 0, ax = axs[0, 1], color = ref['color'],
                               linestyle = 'none', marker = 'x')
                ref['n'].plot_s_deg(0, 0, ax = axs[0, 1], color = ref['color'])
                res.plot_s_deg(0, 0, ax = axs2[0, 1], linestyle = 'dashed',
                              color = ref['color'])

                line.plot_s_db(1, 0, ax = axs[1, 0], color = ref['color'],
                               linestyle = 'none', marker = 'x')
                ref['n'].plot_s_db(1, 0, ax = axs[1, 0], color = ref['color'])
                res.plot_s_db(1, 0, ax = axs2[1, 0], linestyle = 'dashed',
                              color = ref['color'])

                line.plot_s_deg(1, 0, ax = axs[1, 1], color = ref['color'],
                               linestyle = 'none', marker = 'x')
                ref['n'].plot_s_deg(1, 0, ax = axs[1, 1], color = ref['color'])
                res.plot_s_deg(1, 0, ax = axs2[1, 1], linestyle = 'dashed',
                              color = ref['color'])


        if self.verbose:
            axs[1, 0].legend(prop={'size': 6})
            axs[0, 0].get_legend().remove()
            axs[0, 1].get_legend().remove()
            axs[1, 1].get_legend().remove()
            fig.tight_layout()

            axs2[1, 0].legend(prop={'size': 6})
            axs2[0, 0].get_legend().remove()
            axs2[0, 1].get_legend().remove()
            axs2[1, 1].get_legend().remove()
            fig2.tight_layout()

    def test_z0(self):
        """
        Test the CPW Characteristic Impedances

        Values from http://wcalc.sourceforge.net/cgi-bin/coplanar.cgi
        """
        # values from http://wcalc.sourceforge.net/cgi-bin/coplanar.cgi
        assert_array_almost_equal(self.cpw1.z0, 77.93, decimal=2)

    def test_ep_reff(self):
        """
        Test the effective permittivity of CPW
        """
        # values from https://www.microwaves101.com/calculators/864-coplanar-waveguide-calculator
        assert_array_almost_equal(self.cpw1.ep_reff, 2.39, decimal=2)
        assert_array_almost_equal(self.cpw2.ep_reff, 6.94, decimal=2)

    def test_z0_vs_f(self):
        """
        Test the CPW Characteristic Impedance vs frequency.

        Reference data comes from Qucs Documentation (Fig 12.2)
        """
        w_over_s_qucs, z0_qucs = npy.loadtxt(
            os.path.join(self.data_dir_qucs, 'cpw_qucs_ep_r9dot5.csv'),
            delimiter=';', unpack=True)

        w = 1
        z0 = []
        for w_o_s in w_over_s_qucs:
            # simulate infinite thickness by providing h >> w
            _cpw = CPW(frequency=self.freq[0], w=w, s=w/w_o_s, h=1e9, ep_r=9.5)
            z0.append(_cpw.z0[0].real)

        # all to a 3% relative difference
        # this is quite a large discrepancy, but I extracted the ref values from the plot
        # one could do better eventually by extracting values from Qucs directly
        rel_diff = (z0_qucs-npy.array(z0))/z0_qucs
        self.assertTrue(npy.all(npy.abs(rel_diff) < 0.03))

    def test_alpha_warning(self):
        """
        Test if alpha_conductor warns when t < 3 * skin_depth
        """
        # cpw line on 1.5mm FR-4 substrate
        freq = Frequency(1, 1, 1, 'MHz')
        with self.assertWarns(RuntimeWarning) as context:
            cpw = CPW(frequency = freq, z0_port = 50., w = 3.0e-3, s = 0.3e-3, t = 35e-6,
                       ep_r = 4.5, rho = 1.7e-8)

            line = cpw.line(d = 25e-3, unit = 'm')

    def test_zero_thickness(self):
        """
        Test if alpha_conductor is nullified when thikness = 0. or None
        """
        assert_array_almost_equal(self.cpw4.alpha_conductor, 0.00, decimal=6)
        assert_array_almost_equal(self.cpw5.alpha_conductor, 0.00, decimal=6)<|MERGE_RESOLUTION|>--- conflicted
+++ resolved
@@ -5,8 +5,7 @@
 from skrf.media import CPW
 from skrf.frequency import Frequency
 import skrf as rf
-<<<<<<< HEAD
-from numpy.testing import assert_array_almost_equal, run_module_suite
+from numpy.testing import assert_array_almost_equal
 
 try:
     from matplotlib import pyplot as plt
@@ -14,10 +13,6 @@
 except ImportError:
     pass
 
-=======
-from numpy.testing import assert_array_almost_equal
-from matplotlib import pyplot as plt
->>>>>>> 097a64f6
 import pytest
 
 
